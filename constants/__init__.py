--- conflicted
+++ resolved
@@ -1,8 +1,4 @@
 from pathlib import Path
-<<<<<<< HEAD
-=======
-from dataclasses import dataclass
->>>>>>> 6a884a3f
 from transformers import (
     PreTrainedModel,
     LlamaForCausalLM,
@@ -13,27 +9,6 @@
 import datetime as dt
 import math
 from competitions.data import CompetitionId, CompetitionParameters
-
-<<<<<<< HEAD
-=======
-
-@dataclass
-class CompetitionParameters:
-    """Class defining model parameters"""
-
-    # The maximum parameter size allowed for models
-    max_model_parameter_size: int
-    # Architecture class of model
-    architecture: Type[PreTrainedModel]
-    # Any additional arguments to from_pretrained
-    kwargs: Any
-    # Fixed tokenizer
-    tokenizer: Optional[str]
-    # Reward percentage
-    reward_percentage: float
-    # Competition id
-    competition_id: str
->>>>>>> 6a884a3f
 
 
 # ---------------------------------
@@ -76,10 +51,7 @@
         tokenizer="NousResearch/Meta-Llama-3-8B-Instruct",
         reward_percentage=0.6,
         competition_id="l3",
-<<<<<<< HEAD
         competition_enum=CompetitionId.COMPETITION_1,
-=======
->>>>>>> 6a884a3f
     ),
     CompetitionParameters(
         max_model_parameter_size=2 * 1024 * 1024 * 1024,
@@ -88,10 +60,7 @@
         tokenizer="stabilityai/stablelm-2-zephyr-1_6b",
         reward_percentage=0.4,
         competition_id="s1",
-<<<<<<< HEAD
         competition_enum=CompetitionId.COMPETITION_2,
-=======
->>>>>>> 6a884a3f
     ),
 ]
 ORIGINAL_COMPETITION_ID = "m1"
