--- conflicted
+++ resolved
@@ -217,24 +217,8 @@
 
 class CortexSubsetLoader(IterableDataset):
     def __init__(
-<<<<<<< HEAD
-        self, 
+        self,
         subtensor: typing.Optional[bt.subtensor] = None,
-        latest=True,
-        random_seed: typing.Optional[int] = None,
-        max_samples=300,
-        steps: typing.Optional[int]=1,
-        progress=False,
-        retry_limit=10, 
-        page_size=100, 
-        running: typing.Optional[bool]=False,
-        cortex_project=constants.CORTEX_WANDB_PROJECT,
-        cortex_type=constants.CORTEX_WANDB_TYPE):
-        api = wandb.Api(timeout=100)
-
-        filters = [{ "config.type": cortex_type }]
-=======
-        self,
         latest=True,
         random_seed: typing.Optional[int] = None,
         max_samples=300,
@@ -248,7 +232,8 @@
     ):
         self.api = wandb.Api(timeout=100)
         self.filters = [{"config.type": cortex_type}]
->>>>>>> baa105c8
+        self.subtensor = subtensor
+
         if running:
             self.filters.append({"state": "running"})
         self.runs = self.api.runs(cortex_project, filters={"$and": self.filters})
@@ -281,9 +266,10 @@
     def fetch_data(self):
         attempt = 0
 
-<<<<<<< HEAD
-                for run_index in tqdm(run_order, desc="Run", leave=False, disable=not progress):
-                    run = runs[run_index]
+        while attempt < self.retry_limit:
+            try:
+                for run_index in tqdm(self.run_order, desc="Run", leave=False, disable=not self.progress):
+                    run = self.runs[run_index]
                     if run.config:
                         id = run.id
                         hotkey = run.config.get("hotkey")
@@ -291,24 +277,16 @@
                         if id and hotkey and signature:
                             keypair = Keypair(ss58_address=hotkey)
                             verified = keypair.verify(id.encode(), bytes.fromhex(signature))
-                            if verified and subtensor is not None:
-                                stake = subtensor.get_total_stake_for_hotkey(hotkey)
+                            if verified and self.subtensor is not None:
+                                stake = self.subtensor.get_total_stake_for_hotkey(hotkey)
                                 stake_int = int(stake)
                                 if stake_int > 25000000000000:
                                     self.selected_runs.append(run_index)
-=======
-        while attempt < self.retry_limit:
-            try:
-                for run_index in tqdm(self.run_order, desc="Run", leave=False, disable=not self.progress):
-                    run = self.runs[run_index]
-                    self.selected_runs.append(run_index)
->>>>>>> baa105c8
 
                     last_step = self.last_steps[run_index]
                     max_step = last_step + 1
-<<<<<<< HEAD
-                    min_step = max(0, max_step - steps) if steps is not None else 0
-                    history_scan = HistoryScan(run.client, run, min_step, max_step, page_size=page_size)
+                    min_step = max(0, max_step - self.steps) if self.steps is not None else 0
+                    history_scan = HistoryScan(run.client, run, min_step, max_step, page_size=self.page_size)
                     while True:
                         try:
                             sample = next(history_scan)
@@ -328,54 +306,26 @@
                                                             self.buffer.append((prompt, response))
                                                     else:
                                                         self.buffer.append((prompt, response))
-                                                    if len(self.buffer) == max_samples:
+                                                    if len(self.buffer) == self.max_samples:
                                                         return
                                     except KeyError:
                                         pass
                         except StopIteration:
                             break
-                bt.logging.warning(f"Did not collect {max_samples}, only got {len(self.buffer)}")
-=======
-                    min_step = max(0, max_step - self.steps) if self.steps is not None else 0
-
-                    history_scan = HistoryScan(run.client, run, min_step, max_step, page_size=self.page_size)
-                    self.process_history_scan(history_scan)
-
-                    if len(self.buffer) == self.max_samples:
-                        return
-
                 bt.logging.warning(f"Did not collect {self.max_samples}, only got {len(self.buffer)}")
->>>>>>> baa105c8
                 return
-
-            except Exception as e:
+            except:
                 attempt += 1
-                bt.logging.warning(f"Failed to fetch data, retrying. Attempt {attempt}/{self.retry_limit}")
+                bt.logging.warning(
+                    f"Failed to fetch data, retrying. Attempt {attempt}/{self.retry_limit}"
+                )
                 if attempt < self.retry_limit:
                     time.sleep(self.retry_delay)  # Wait before the next retry
                 else:
-                    bt.logging.error("Maximum retry limit reached. Unable to fetch data.")
-                    raise e
-
-    def process_history_scan(self, history_scan):
-        while True:
-            try:
-                sample = next(history_scan)
-                for uid in range(constants.CORTEX_MAX_UIDS):
-                    prompt: typing.Optional[str] = sample.get(f"prompts.{uid}")
-                    response: typing.Optional[str] = sample.get(f"responses.{uid}")
-
-                    if isinstance(prompt, str) and isinstance(response, str):
-                        prompt = prompt.strip()
-                        response = response.strip()
-
-                        if prompt and response and not any(x in response for x in UNWANTED_PHRASES):
-                            self.buffer.append((prompt, response))
-                            if len(self.buffer) == self.max_samples:
-                                return
-
-            except StopIteration:
-                break
+                    bt.logging.error(
+                        "Maximum retry limit reached. Unable to fetch data."
+                    )
+                    raise
 
     def tokenize(self, tokenizer: PreTrainedTokenizerBase) -> typing.List[typing.Tuple[torch.Tensor, int]]:
         batches = []
